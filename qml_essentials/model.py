--- conflicted
+++ resolved
@@ -586,10 +586,6 @@
         self._variational(params=params, inputs=inputs, enc_params=enc_params)
         return self._observable()
 
-<<<<<<< HEAD
-    def _variational(self, params, inputs):
-        # state preparation noise
-=======
     def _variational(self, params, inputs, enc_params=None):
         if enc_params is None:
             warnings.warn(
@@ -599,7 +595,6 @@
             )
             enc_params = self.enc_params
 
->>>>>>> ccc9f719
         if self.noise_params is not None:
             self._apply_state_prep_noise()
 
