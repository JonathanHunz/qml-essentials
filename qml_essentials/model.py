from typing import Dict, Optional, Tuple, Callable, Union, List
import pennylane as qml
import pennylane.numpy as np
import hashlib
import os
import warnings
from autograd.numpy import numpy_boxes

from qml_essentials.ansaetze import Gates, Ansaetze, Circuit
from qml_essentials.utils import PauliCircuit, FourierTree

import logging

log = logging.getLogger(__name__)


class Model:
    """
    A quantum circuit model.
    """

    def __init__(
        self,
        n_qubits: int,
        n_layers: int,
        circuit_type: Union[str, Circuit],
        data_reupload: bool = True,
        encoding: Union[str, Callable, List[str], List[Callable]] = Gates.RX,
        initialization: str = "random",
        initialization_domain: List[float] = [0, 2 * np.pi],
        output_qubit: Union[List[int], int] = -1,
        shots: Optional[int] = None,
        random_seed: int = 1000,
        as_pauli_circuit: bool = False,
    ) -> None:
        """
        Initialize the quantum circuit model.
        Parameters will have the shape [impl_n_layers, parameters_per_layer]
        where impl_n_layers is the number of layers provided and added by one
        depending if data_reupload is True and parameters_per_layer is given by
        the chosen ansatz.

        The model is initialized with the following parameters as defaults:
        - noise_params: None
        - execution_type: "expval"
        - shots: None

        Args:
            n_qubits (int): The number of qubits in the circuit.
            n_layers (int): The number of layers in the circuit.
            circuit_type (str, Circuit): The type of quantum circuit to use.
                If None, defaults to "no_ansatz".
            data_reupload (bool, optional): Whether to reupload data to the
                quantum device on each measurement. Defaults to True.
            encoding (Union[str, Callable, List[str], List[Callable]], optional):
                The unitary to use for encoding the input data. Can be a string
                (e.g. "RX") or a callable (e.g. qml.RX). Defaults to qml.RX.
                If input is multidimensional it is assumed to be a list of
                unitaries or a list of strings.
            initialization (str, optional): The strategy to initialize the parameters.
                Can be "random", "zeros", "zero-controlled", "pi", or "pi-controlled".
                Defaults to "random".
            output_qubit (List[int], int, optional): The index of the output
                qubit (or qubits). When set to -1 all qubits are measured, or a
                global measurement is conducted, depending on the execution
                type.
            shots (Optional[int], optional): The number of shots to use for
                the quantum device. Defaults to None.
            random_seed (int, optional): seed for the random number generator
                in initialization is "random", Defaults to 1000.
            as_pauli_circuit (bool, optional): whether the circuit is
                transformed to a Pauli-Clifford circuit as described by Nemkov
                et al. (https://doi.org/10.1103/PhysRevA.108.032406), which is
                required for analytical Fourier coefficient computation.
                Defaults to False.

        Returns:
            None
        """
        # Initialize default parameters needed for circuit evaluation
        self.noise_params: Optional[Dict[str, float]] = None
        self.execution_type: Optional[str] = "expval"
        self.shots = shots

        if isinstance(output_qubit, list):
            assert (
                len(output_qubit) <= n_qubits
            ), f"Size of output_qubit {len(output_qubit)} cannot be\
            larger than number of qubits {n_qubits}."
        self.output_qubit: Union[List[int], int] = output_qubit

        # Copy the parameters
        self.n_qubits: int = n_qubits
        self.n_layers: int = n_layers
        self.data_reupload: bool = data_reupload

        lightning_threshold = 12

        # Initialize ansatz
        # only weak check for str. We trust the user to provide sth useful
        if isinstance(circuit_type, str):
            self.pqc: Callable[[Optional[np.ndarray], int], int] = getattr(
                Ansaetze, circuit_type or "No_Ansatz"
            )()
        else:
            self.pqc = circuit_type()

        # Initialize encoding
        # first check if we have a str, list or callable
        if isinstance(encoding, str):
            # if str, use the pennylane fct
            self._enc = getattr(Gates, f"{encoding}")
        elif isinstance(encoding, list):
            # if list, check if str or callable
            if isinstance(encoding[0], str):
                self._enc = [getattr(Gates, f"{enc}") for enc in encoding]
            else:
                self._enc = encoding

            if len(self._enc) == 1:
                self._enc = self._enc[0]
        else:
            # default to callable
            self._enc = encoding

        log.info(f"Using {circuit_type} circuit.")

        if data_reupload:
            impl_n_layers: int = n_layers + 1  # we need L+1 according to Schuld et al.
            self.degree = n_layers * n_qubits
        else:
            impl_n_layers: int = n_layers
            self.degree = 1

        log.info(f"Number of implicit layers set to {impl_n_layers}.")
        # calculate the shape of the parameter vector here, we will re-use this in init.
        self._params_shape: Tuple[int, int] = (
            impl_n_layers,
            self.pqc.n_params_per_layer(self.n_qubits),
        )
        # this will also be re-used in the init method,
        # however, only if nothing is provided
        self._inialization_strategy = initialization
        self._initialization_domain = initialization_domain

        # ..here! where we only require a rng
        self.initialize_params(np.random.default_rng(random_seed))

        # Initialize two circuits, one with the default device and
        # one with the mixed device
        # which allows us to later route depending on the state_vector flag
        self.circuit: qml.QNode = qml.QNode(
            self._circuit,
            qml.device(
                (
                    "default.qubit"
                    if self.n_qubits < lightning_threshold
                    else "lightning.qubit"
                ),
                shots=self.shots,
                wires=self.n_qubits,
            ),
            interface="autograd" if self.shots is not None else "auto",
            diff_method="parameter-shift" if self.shots is not None else "best",
        )
        self.circuit_mixed: qml.QNode = qml.QNode(
            self._circuit,
            qml.device("default.mixed", shots=self.shots, wires=self.n_qubits),
        )

        self.as_pauli_circuit = as_pauli_circuit
        if self.as_pauli_circuit:
            pauli_circuit_transform = qml.transform(
                PauliCircuit.from_parameterised_circuit
            )
            self.circuit = pauli_circuit_transform(self.circuit)

    @property
    def noise_params(self) -> Optional[Dict[str, float]]:
        """
        Gets the noise parameters of the model.

        Returns:
            Optional[Dict[str, float]]: A dictionary of
            noise parameters or None if not set.
        """
        return self._noise_params

    @noise_params.setter
    def noise_params(self, value: Optional[Dict[str, float]]) -> None:
        """
        Sets the noise parameters of the model.

        Args:
            value (Optional[Dict[str, float]]): A dictionary of noise parameters.
                If all values are 0.0, the noise parameters are set to None.

        Returns:
            None
        """
        if value is not None and all(np == 0.0 for np in value.values()):
            value = None
        self._noise_params = value

    @property
    def execution_type(self) -> str:
        """
        Gets the execution type of the model.

        Returns:
            str: The execution type, one of 'density', 'expval', or 'probs'.
        """
        return self._execution_type

    @execution_type.setter
    def execution_type(self, value: str) -> None:
        if value not in ["density", "expval", "probs"]:
            raise ValueError(f"Invalid execution type: {value}.")

        if value == "density" and self.output_qubit != -1:
            warnings.warn(
                f"{value} measurement does ignore output_qubit, which is "
                f"{self.output_qubit}.",
                UserWarning,
            )

        if value == "probs" and self.shots is None:
            warnings.warn(
                "Setting execution_type to probs without specifying shots.", UserWarning
            )

        if value == "density" and self.shots is not None:
            warnings.warn(
                "Setting execution_type to density with specified shots.", UserWarning
            )

        self._execution_type = value

    @property
    def shots(self) -> Optional[int]:
        """
        Gets the number of shots to use for the quantum device.

        Returns:
            Optional[int]: The number of shots.
        """
        return self._shots

    @shots.setter
    def shots(self, value: Optional[int]) -> None:
        """
        Sets the number of shots to use for the quantum device.

        Args:
            value (Optional[int]): The number of shots.
            If an integer less than or equal to 0 is provided, it is set to None.

        Returns:
            None
        """
        if type(value) is int and value <= 0:
            value = None
        self._shots = value

    def initialize_params(
        self,
        rng,
        repeat: int = None,
        initialization: str = None,
        initialization_domain: List[float] = None,
    ) -> None:
        """
        Initializes the parameters of the model.

        Args:
            rng: A random number generator to use for initialization.
            repeat: The number of times to repeat the parameters.
                If None, the number of layers is used.
            initialization: The strategy to use for parameter initialization.
                If None, the strategy specified in the constructor is used.
            initialization_domain: The domain to use for parameter initialization.
                If None, the domain specified in the constructor is used.

        Returns:
            None
        """
        params_shape = (
            self._params_shape if repeat is None else [*self._params_shape, repeat]
        )
        # use existing strategy if not specified
        initialization = initialization or self._inialization_strategy
        initialization_domain = initialization_domain or self._initialization_domain

        def set_control_params(params: np.ndarray, value: float) -> np.ndarray:
            indices = self.pqc.get_control_indices(self.n_qubits)
            if indices is None:
                warnings.warn(
                    f"Specified {initialization} but circuit\
                    does not contain controlled rotation gates.\
                    Parameters are intialized randomly.",
                    UserWarning,
                )
            else:
                params[:, indices[0] : indices[1] : indices[2]] = (
                    np.ones_like(params[:, indices[0] : indices[1] : indices[2]])
                    * value
                )
            return params

        if initialization == "random":
            self.params: np.ndarray = rng.uniform(
                *initialization_domain, params_shape, requires_grad=True
            )
        elif initialization == "zeros":
            self.params: np.ndarray = np.zeros(params_shape, requires_grad=True)
        elif initialization == "pi":
            self.params: np.ndarray = np.ones(params_shape, requires_grad=True) * np.pi
        elif initialization == "zero-controlled":
            self.params: np.ndarray = rng.uniform(
                *initialization_domain, params_shape, requires_grad=True
            )
            self.params = set_control_params(self.params, 0)
        elif initialization == "pi-controlled":
            self.params: np.ndarray = rng.uniform(
                *initialization_domain, params_shape, requires_grad=True
            )
            self.params = set_control_params(self.params, np.pi)
        else:
            raise Exception("Invalid initialization method")

        log.info(
            f"Initialized parameters with shape {self.params.shape}\
            using strategy {initialization}."
        )

    def _iec(
        self,
        inputs: np.ndarray,
        data_reupload: bool,
        enc: Union[Callable, List[Callable]],
        noise_params: Optional[np.ndarray] = None,
    ) -> None:
        """
        Creates an AngleEncoding using RX gates

        Args:
            inputs (np.ndarray): length of vector must be 1, shape (1,)
            data_reupload (bool, optional): Whether to reupload the data
                for the IEC or not, default is True.

        Returns:
            None
        """
        # check for zero, because due to input validation, input cannot be none
        if not inputs.any():
            return

        if data_reupload:
            if inputs.shape[1] == 1:
                for q in range(self.n_qubits):
                    enc(inputs[:, 0], wires=q, noise_params=noise_params)
            else:
                for q in range(self.n_qubits):
                    for idx in range(inputs.shape[1]):
                        enc[idx](inputs[:, idx], wires=q, noise_params=noise_params)
        else:
            if inputs.shape[1] == 1:
                enc(inputs[:, 0], wires=0, noise_params=noise_params)
            else:
                for idx in range(inputs.shape[1]):
                    enc[idx](inputs[:, idx], wires=0, noise_params=noise_params)

    def _circuit(
        self,
        params: np.ndarray,
        inputs: np.ndarray,
    ) -> Union[float, np.ndarray]:
        """
        Creates a circuit with noise.

        Args:
            params (np.ndarray): weight vector of shape
                [n_layers, n_qubits*n_params_per_layer]
            inputs (np.ndarray): input vector of size 1
        Returns:
            Union[float, np.ndarray]: Expectation value of PauliZ(0)
                of the circuit if state_vector is False and exp_val is True,
                otherwise the density matrix of all qubits.
        """

        for layer in range(0, self.n_layers):
            self.pqc(params[layer], self.n_qubits, noise_params=self.noise_params)

            if self.data_reupload or layer == 0:
                self._iec(
                    inputs,
                    data_reupload=self.data_reupload,
                    enc=self._enc,
                    noise_params=self.noise_params,
                )

            qml.Barrier(wires=list(range(self.n_qubits)), only_visual=True)

        if self.data_reupload:
            self.pqc(params[-1], self.n_qubits, noise_params=self.noise_params)

        if self.noise_params is not None:
            for q in range(self.n_qubits):
                qml.AmplitudeDamping(
                    self.noise_params.get("AmplitudeDamping", 0.0), wires=q
                )
                qml.PhaseDamping(self.noise_params.get("PhaseDamping", 0.0), wires=q)

        # run mixed simualtion and get density matrix
        if self.execution_type == "density":
            return qml.density_matrix(wires=list(range(self.n_qubits)))
        # run default simulation and get expectation value
        elif self.execution_type == "expval":
            # n-local measurement
            if self.output_qubit == -1:
                return [qml.expval(qml.PauliZ(q)) for q in range(self.n_qubits)]
            # local measurement(s)
            elif isinstance(self.output_qubit, int):
                return qml.expval(qml.PauliZ(self.output_qubit))
            # parity measurenment
            elif isinstance(self.output_qubit, list):
                obs = qml.simplify(
                    qml.Hamiltonian(
                        [1.0] * len(self.output_qubit),
                        [qml.PauliZ(q) for q in self.output_qubit],
                    )
                )
                return qml.expval(obs)
            else:
                raise ValueError(
                    f"Invalid parameter 'output_qubit': {self.output_qubit}.\
                        Must be int, list or -1."
                )
        # run default simulation and get probs
        elif self.execution_type == "probs":
            if self.output_qubit == -1:
                return qml.probs(wires=list(range(self.n_qubits)))
            else:
                return qml.probs(wires=self.output_qubit)
        else:
            raise ValueError(f"Invalid execution_type: {self.execution_type}.")

    def _draw(self, inputs=None, figure=False) -> None:
        if not isinstance(self.circuit, qml.QNode):
            # TODO: throws strange argument error if not catched
            return ""

        inputs = self._inputs_validation(inputs)

        if figure:
            result = qml.draw_mpl(self.circuit)(params=self.params, inputs=inputs)
        else:
            result = qml.draw(self.circuit)(params=self.params, inputs=inputs)
        return result

    def draw(self, inputs=None, figure=False) -> None:

        return self._draw(inputs, figure)

    def __repr__(self) -> str:
        return self._draw(figure=False)

    def __str__(self) -> str:
        return self._draw(figure=False)

    def __call__(
        self,
        params: Optional[np.ndarray] = None,
        inputs: Optional[np.ndarray] = None,
        noise_params: Optional[Dict[str, float]] = None,
        cache: Optional[bool] = False,
        execution_type: Optional[str] = None,
        force_mean: bool = False,
    ) -> np.ndarray:
        """
        Perform a forward pass of the quantum circuit.

        Args:
            params (Optional[np.ndarray]): Weight vector of shape
                [n_layers, n_qubits*n_params_per_layer].
                If None, model internal parameters are used.
            inputs (Optional[np.ndarray]): Input vector of shape [1].
                If None, zeros are used.
            noise_params (Optional[Dict[str, float]], optional): The noise parameters.
                Defaults to None which results in the last
                set noise parameters being used.
            cache (Optional[bool], optional): Whether to cache the results.
                Defaults to False.
            execution_type (str, optional): The type of execution.
                Must be one of 'expval', 'density', or 'probs'.
                Defaults to None which results in the last set execution type
                being used.
<<<<<<< HEAD
            force_mean (bool, optional): If the average over multiple
                expectation values for each observable should be returned,
                instead of individual values. Defaults to False
=======
            force_mean (Optional[bool], optional): Whether to average
                when performing n-local measurements.
                Defaults to False.
>>>>>>> 0332e3c9

        Returns:
            np.ndarray: The output of the quantum circuit.
                The shape depends on the execution_type.
                - If execution_type is 'expval', returns an ndarray of shape
                    (1,) if output_qubit is -1, else (len(output_qubit),).
                - If execution_type is 'density', returns an ndarray
                    of shape (2**n_qubits, 2**n_qubits).
                - If execution_type is 'probs', returns an ndarray
                    of shape (2**n_qubits,) if output_qubit is -1, else
                    (2**len(output_qubit),).
        """
        # Call forward method which handles the actual caching etc.
        return self._forward(
            params=params,
            inputs=inputs,
            noise_params=noise_params,
            cache=cache,
            execution_type=execution_type,
            force_mean=force_mean,
        )

    def build_coefficients_tree(
        self,
        params: Optional[np.ndarray] = None,
        inputs: Optional[np.ndarray] = None,
        noise_params: Optional[Dict[str, float]] = None,
        execution_type: Optional[str] = None,
        force_mean: bool = False,
    ) -> FourierTree:
        """
        Builds a Fourier coefficient tree for the circuit, build with the same
        parameters as the callable model.

        Args:
            params (Optional[np.ndarray]): Weight vector of shape
                [n_layers, n_qubits*n_params_per_layer].
                If None, model internal parameters are used.
            inputs (Optional[np.ndarray]): Input vector of shape [1].
                If None, zeros are used.
            noise_params (Optional[Dict[str, float]], optional): The noise parameters.
                Defaults to None which results in the last
                set noise parameters being used.
            execution_type (str, optional): The type of execution.
                Must be one of 'expval', 'density', or 'probs'.
                Defaults to None which results in the last set execution type
                being used.
            force_mean (bool, optional): If the average over multiple
                expectation values for each observable should be returned,
                instead of individual values. Defaults to False

        Returns:
            FourierTree: The fourier tree constructed from the circuit.
        """
        if self.as_pauli_circuit:
            circuit = self.circuit
        else:
            pauli_circuit_transform = qml.transform(
                PauliCircuit.from_parameterised_circuit
            )
            circuit = pauli_circuit_transform(self.circuit)

        # set the parameters as object attributes
        if noise_params is not None:
            raise NotImplementedError(
                "Currently, noise is not supported when building FourierTree."
            )
        if execution_type != "expval":
            raise NotImplementedError(
                f'Currently, only "expval" execution type is supported when '
                f"building FourierTree. Got {execution_type}."
            )

        params = self._set_call_params(params)
        inputs = self._inputs_validation(inputs)
        inputs.requires_grad = False

        tape = qml.workflow.construct_tape(circuit)(
            params=params, inputs=inputs
        )

        return FourierTree(tape, force_mean)

    def _set_call_params(self, params) -> np.ndarray:
        """
        Sets the parameters when calling the quantum circuit

        Args:
            params (np.ndarray): The parameters used for the call
        """
        if params is None:
            params = self.params
        else:
            if numpy_boxes.ArrayBox == type(params):
                self.params = params._value
            else:
                self.params = params
        return params

    def _inputs_validation(
        self, inputs: Union[None, List, float, int, np.ndarray]
    ) -> np.ndarray:
        """
        Validate the inputs to be a 2D numpy array of shape (batch_size, n_inputs).

        Args:
            inputs (Union[None, List, float, int, np.ndarray]): The input to validate.

        Returns:
            np.ndarray: The validated input.
        """
        if inputs is None:
            # initialize to zero
            inputs = np.array([[0]])
        elif isinstance(inputs, List):
            inputs = np.stack(inputs)
        elif isinstance(inputs, float) or isinstance(inputs, int):
            inputs = np.array([inputs])

        if len(inputs.shape) == 1:
            if isinstance(self._enc, List):
                inputs = inputs.reshape(-1, 1)
            else:
                # add a batch dimension
                inputs = inputs.reshape(inputs.shape[0], 1)

        return inputs

    def _forward(
        self,
        params: Optional[np.ndarray] = None,
        inputs: Optional[np.ndarray] = None,
        noise_params: Optional[Dict[str, float]] = None,
        cache: Optional[bool] = False,
        execution_type: Optional[str] = None,
        force_mean: bool = False,
    ) -> np.ndarray:
        """
        Perform a forward pass of the quantum circuit.

        Args:
            params (Optional[np.ndarray]): Weight vector of shape
                [n_layers, n_qubits*n_params_per_layer].
                If None, model internal parameters are used.
            inputs (Optional[np.ndarray]): Input vector of shape [1].
                If None, zeros are used.
            noise_params (Optional[Dict[str, float]], optional): The noise parameters.
                Defaults to None which results in the last
                set noise parameters being used.
            cache (Optional[bool], optional): Whether to cache the results.
                Defaults to False.
            execution_type (str, optional): The type of execution.
                Must be one of 'expval', 'density', or 'probs'.
                Defaults to None which results in the last set execution type
                being used.
<<<<<<< HEAD
            force_mean (bool, optional): If the average over multiple
                expectation values for each observable should be returned,
                instead of individual values. Defaults to False
=======
            force_mean (Optional[bool], optional): Whether to average
                when performing n-local measurements.
                Defaults to False.
>>>>>>> 0332e3c9

        Returns:
            np.ndarray: The output of the quantum circuit.
                The shape depends on the execution_type.
                - If execution_type is 'expval', returns an ndarray of shape
                    (1,) if output_qubit is -1, else (len(output_qubit),).
                - If execution_type is 'density', returns an ndarray
                    of shape (2**n_qubits, 2**n_qubits).
                - If execution_type is 'probs', returns an ndarray
                    of shape (2**n_qubits,) if output_qubit is -1, else
                    (2**len(output_qubit),).

        Raises:
            NotImplementedError: If the number of shots is not None or if the
                expectation value is True.
        """
        # set the parameters as object attributes
        if noise_params is not None:
            self.noise_params = noise_params
        if execution_type is not None:
            self.execution_type = execution_type

        params = self._set_call_params(params)
        inputs = self._inputs_validation(inputs)

        # the qasm representation contains the bound parameters,
        # thus it is ok to hash that
        hs = hashlib.md5(
            repr(
                {
                    "n_qubits": self.n_qubits,
                    "n_layers": self.n_layers,
                    "pqc": self.pqc.__class__.__name__,
                    "dru": self.data_reupload,
                    "params": self.params,  # use safe-params
                    "noise_params": self.noise_params,
                    "execution_type": self.execution_type,
                    "inputs": inputs,
                    "output_qubit": self.output_qubit,
                }
            ).encode("utf-8")
        ).hexdigest()

        result: Optional[np.ndarray] = None
        if cache:
            name: str = f"pqc_{hs}.npy"

            cache_folder: str = ".cache"
            if not os.path.exists(cache_folder):
                os.mkdir(cache_folder)

            file_path: str = os.path.join(cache_folder, name)

            if os.path.isfile(file_path):
                result = np.load(file_path)

        if result is None:
            # if density matrix requested or noise params used
            if self.execution_type == "density" or self.noise_params is not None:
                result = self.circuit_mixed(
                    params=params,  # use arraybox params
                    inputs=inputs,
                )
            else:
                if not isinstance(self.circuit, qml.QNode):
                    result = self.circuit(
                        inputs=inputs,
                    )
                else:
                    result = self.circuit(
                        params=params,  # use arraybox params
                        inputs=inputs,
                    )

        if isinstance(result, list):
            result = np.stack(result)

        if self.execution_type == "expval" and force_mean and self.output_qubit == -1:
            # exception for torch layer because it swaps batch and output dimension
            if not isinstance(self.circuit, qml.QNode):
                result = result.mean(axis=-1)
            else:
                result = result.mean(axis=0)
        elif self.execution_type == "probs" and force_mean and self.output_qubit == -1:
            # exception for torch layer because it swaps batch and output dimension
            if not isinstance(self.circuit, qml.QNode):
                result = result[..., -1].sum(axis=-1)
            else:
                result = result[1:, ...].sum(axis=0)

        if len(result.shape) == 3 and result.shape[0] == 1:
            result = result[0]

        if cache:
            np.save(file_path, result)

        return result<|MERGE_RESOLUTION|>--- conflicted
+++ resolved
@@ -126,7 +126,9 @@
         log.info(f"Using {circuit_type} circuit.")
 
         if data_reupload:
-            impl_n_layers: int = n_layers + 1  # we need L+1 according to Schuld et al.
+            impl_n_layers: int = (
+                n_layers + 1
+            )  # we need L+1 according to Schuld et al.
             self.degree = n_layers * n_qubits
         else:
             impl_n_layers: int = n_layers
@@ -226,12 +228,14 @@
 
         if value == "probs" and self.shots is None:
             warnings.warn(
-                "Setting execution_type to probs without specifying shots.", UserWarning
+                "Setting execution_type to probs without specifying shots.",
+                UserWarning,
             )
 
         if value == "density" and self.shots is not None:
             warnings.warn(
-                "Setting execution_type to density with specified shots.", UserWarning
+                "Setting execution_type to density with specified shots.",
+                UserWarning,
             )
 
         self._execution_type = value
@@ -285,11 +289,15 @@
             None
         """
         params_shape = (
-            self._params_shape if repeat is None else [*self._params_shape, repeat]
+            self._params_shape
+            if repeat is None
+            else [*self._params_shape, repeat]
         )
         # use existing strategy if not specified
         initialization = initialization or self._inialization_strategy
-        initialization_domain = initialization_domain or self._initialization_domain
+        initialization_domain = (
+            initialization_domain or self._initialization_domain
+        )
 
         def set_control_params(params: np.ndarray, value: float) -> np.ndarray:
             indices = self.pqc.get_control_indices(self.n_qubits)
@@ -302,7 +310,9 @@
                 )
             else:
                 params[:, indices[0] : indices[1] : indices[2]] = (
-                    np.ones_like(params[:, indices[0] : indices[1] : indices[2]])
+                    np.ones_like(
+                        params[:, indices[0] : indices[1] : indices[2]]
+                    )
                     * value
                 )
             return params
@@ -314,7 +324,9 @@
         elif initialization == "zeros":
             self.params: np.ndarray = np.zeros(params_shape, requires_grad=True)
         elif initialization == "pi":
-            self.params: np.ndarray = np.ones(params_shape, requires_grad=True) * np.pi
+            self.params: np.ndarray = (
+                np.ones(params_shape, requires_grad=True) * np.pi
+            )
         elif initialization == "zero-controlled":
             self.params: np.ndarray = rng.uniform(
                 *initialization_domain, params_shape, requires_grad=True
@@ -362,7 +374,9 @@
             else:
                 for q in range(self.n_qubits):
                     for idx in range(inputs.shape[1]):
-                        enc[idx](inputs[:, idx], wires=q, noise_params=noise_params)
+                        enc[idx](
+                            inputs[:, idx], wires=q, noise_params=noise_params
+                        )
         else:
             if inputs.shape[1] == 1:
                 enc(inputs[:, 0], wires=0, noise_params=noise_params)
@@ -389,7 +403,9 @@
         """
 
         for layer in range(0, self.n_layers):
-            self.pqc(params[layer], self.n_qubits, noise_params=self.noise_params)
+            self.pqc(
+                params[layer], self.n_qubits, noise_params=self.noise_params
+            )
 
             if self.data_reupload or layer == 0:
                 self._iec(
@@ -409,7 +425,9 @@
                 qml.AmplitudeDamping(
                     self.noise_params.get("AmplitudeDamping", 0.0), wires=q
                 )
-                qml.PhaseDamping(self.noise_params.get("PhaseDamping", 0.0), wires=q)
+                qml.PhaseDamping(
+                    self.noise_params.get("PhaseDamping", 0.0), wires=q
+                )
 
         # run mixed simualtion and get density matrix
         if self.execution_type == "density":
@@ -424,12 +442,9 @@
                 return qml.expval(qml.PauliZ(self.output_qubit))
             # parity measurenment
             elif isinstance(self.output_qubit, list):
-                obs = qml.simplify(
-                    qml.Hamiltonian(
-                        [1.0] * len(self.output_qubit),
-                        [qml.PauliZ(q) for q in self.output_qubit],
-                    )
-                )
+                obs = qml.PauliZ(self.output_qubit[0])
+                for out_qubit in self.output_qubit[1:]:
+                    obs = obs @ qml.PauliZ(out_qubit)
                 return qml.expval(obs)
             else:
                 raise ValueError(
@@ -453,7 +468,9 @@
         inputs = self._inputs_validation(inputs)
 
         if figure:
-            result = qml.draw_mpl(self.circuit)(params=self.params, inputs=inputs)
+            result = qml.draw_mpl(self.circuit)(
+                params=self.params, inputs=inputs
+            )
         else:
             result = qml.draw(self.circuit)(params=self.params, inputs=inputs)
         return result
@@ -495,15 +512,9 @@
                 Must be one of 'expval', 'density', or 'probs'.
                 Defaults to None which results in the last set execution type
                 being used.
-<<<<<<< HEAD
-            force_mean (bool, optional): If the average over multiple
-                expectation values for each observable should be returned,
-                instead of individual values. Defaults to False
-=======
-            force_mean (Optional[bool], optional): Whether to average
+            force_mean (bool, optional): Whether to average
                 when performing n-local measurements.
                 Defaults to False.
->>>>>>> 0332e3c9
 
         Returns:
             np.ndarray: The output of the quantum circuit.
@@ -558,6 +569,10 @@
         Returns:
             FourierTree: The fourier tree constructed from the circuit.
         """
+        if input is None or input == 0.0:
+            raise ValueError(
+                "When building Fourier Tree, we need a non zero input."
+            )
         if self.as_pauli_circuit:
             circuit = self.circuit
         else:
@@ -659,15 +674,9 @@
                 Must be one of 'expval', 'density', or 'probs'.
                 Defaults to None which results in the last set execution type
                 being used.
-<<<<<<< HEAD
-            force_mean (bool, optional): If the average over multiple
-                expectation values for each observable should be returned,
-                instead of individual values. Defaults to False
-=======
-            force_mean (Optional[bool], optional): Whether to average
+            force_mean (bool, optional): Whether to average
                 when performing n-local measurements.
                 Defaults to False.
->>>>>>> 0332e3c9
 
         Returns:
             np.ndarray: The output of the quantum circuit.
@@ -726,7 +735,10 @@
 
         if result is None:
             # if density matrix requested or noise params used
-            if self.execution_type == "density" or self.noise_params is not None:
+            if (
+                self.execution_type == "density"
+                or self.noise_params is not None
+            ):
                 result = self.circuit_mixed(
                     params=params,  # use arraybox params
                     inputs=inputs,
@@ -741,17 +753,28 @@
                         params=params,  # use arraybox params
                         inputs=inputs,
                     )
+                    tape = qml.workflow.construct_tape(self.circuit)(
+                        params=params, inputs=inputs
+                    )
 
         if isinstance(result, list):
             result = np.stack(result)
 
-        if self.execution_type == "expval" and force_mean and self.output_qubit == -1:
+        if (
+            self.execution_type == "expval"
+            and force_mean
+            and self.output_qubit == -1
+        ):
             # exception for torch layer because it swaps batch and output dimension
             if not isinstance(self.circuit, qml.QNode):
                 result = result.mean(axis=-1)
             else:
                 result = result.mean(axis=0)
-        elif self.execution_type == "probs" and force_mean and self.output_qubit == -1:
+        elif (
+            self.execution_type == "probs"
+            and force_mean
+            and self.output_qubit == -1
+        ):
             # exception for torch layer because it swaps batch and output dimension
             if not isinstance(self.circuit, qml.QNode):
                 result = result[..., -1].sum(axis=-1)
