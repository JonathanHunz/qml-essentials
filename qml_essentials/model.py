--- conflicted
+++ resolved
@@ -368,17 +368,12 @@
     def _draw(self, inputs=None, figure=False) -> None:
         if isinstance(self.circuit, qml.qnn.torch.TorchLayer):
             # TODO: throws strange argument error if not catched
-<<<<<<< HEAD
-            return None
-
-        result = qml.draw(self.circuit)(params=self.params, inputs=inputs)
-=======
             return ""
-        if not figure:
+
+        if figure:
+            result = qml.draw_mpl(self.circuit)(params=self.params, inputs=inputs)
+        else:
             result = qml.draw(self.circuit)(params=self.params, inputs=inputs)
-        else:
-            result = qml.draw_mpl(self.circuit)(params=self.params, inputs=inputs)
->>>>>>> 2d4dc551
         return result
 
     def draw(self, inputs=None, figure=False) -> None:
