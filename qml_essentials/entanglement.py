--- conflicted
+++ resolved
@@ -60,36 +60,12 @@
             -1, 2**model.n_qubits, 2**model.n_qubits
         )
 
-<<<<<<< HEAD
-        # implicitly set input to none in case it's not needed
-        kwargs.setdefault("inputs", None)
-        # explicitly set execution type because everything else won't work
-        U = model(params=params, execution_type="density", **kwargs)
-        # TODO: vectorize in future iterations
-        for i in range(n_samples):
-            # Formula 6 in https://doi.org/10.48550/arXiv.quant-ph/0305094
-            # ---
-            entropy = 0
-            for j in range(model.n_qubits):
-                density = qml.math.partial_trace(
-                    U[i] if U.ndim == 3 else U, qb[:j] + qb[j + 1 :]
-                )
-                # only real values, because imaginary part will be separate
-                # in all following calculations anyway
-                # entropy should be 1/2 <= entropy <= 1
-                entropy += np.trace((density @ density).real)
-
-            # inverse averaged entropy and scale to [0, 1]
-            mw_measure[i] = 2 * (1 - entropy / model.n_qubits)
-            # ---
-=======
         mw_measure = np.zeros(len(rhos))
 
         for i, rho in enumerate(rhos):
             mw_measure[i] = Entanglement._compute_meyer_wallach_meas(
                 rho, model.n_qubits
             )
->>>>>>> 3d1fbfb4
 
         # Average all iterated states
         entangling_capability = min(max(mw_measure.mean(), 0.0), 1.0)
