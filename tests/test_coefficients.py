from qml_essentials.model import Model
from qml_essentials.coefficients import Coefficients
from pennylane.fourier import coefficients as pcoefficients

import numpy as np
import pennylane.numpy as pnp
import logging
import pytest

from functools import partial


logger = logging.getLogger(__name__)


@pytest.mark.unittest
def test_coefficients() -> None:
    test_cases = [
        {
            "circuit_type": "Circuit_1",
<<<<<<< HEAD
            "n_qubits": 1,
            "n_layers": 3,
            "n_samples": 200,
            "output_qubit": 0,
=======
            "n_qubits": 3,
            "n_layers": 1,
            "output_qubit": [0, 1],
>>>>>>> 0332e3c9
        },
        {
            "circuit_type": "Circuit_9",
            "n_qubits": 4,
            "n_layers": 1,
<<<<<<< HEAD
            "n_samples": 200,
=======
>>>>>>> 0332e3c9
            "output_qubit": 0,
        },
        {
            "circuit_type": "Circuit_19",
            "n_qubits": 5,
            "n_layers": 1,
<<<<<<< HEAD
            "n_samples": 200,
            "output_qubit": [0, 1, 2, 3],
=======
            "output_qubit": 0,
            "force_mean": True,
>>>>>>> 0332e3c9
        },
    ]
    reference_inputs = np.linspace(-np.pi, np.pi, 10)

    for test_case in test_cases:
        model = Model(
            n_qubits=test_case["n_qubits"],
            n_layers=test_case["n_layers"],
            circuit_type=test_case["circuit_type"],
            output_qubit=test_case["output_qubit"],
        )

        coeffs, _ = Coefficients.get_spectrum(model)

        assert (
            len(coeffs) == model.degree * 2 + 1
        ), "Wrong number of coefficients"
        assert np.isclose(
            np.sum(coeffs).imag, 0.0, rtol=1.0e-5
        ), "Imaginary part is not zero"

<<<<<<< HEAD
        for ref_input in reference_inputs:
            exp_model = model(params=None, inputs=ref_input)

            exp_fourier = Coefficients.evaluate_Fourier_series(
                coefficients=np.fft.fftshift(coeffs),
                input=ref_input,
            )

            assert np.isclose(
                exp_model, exp_fourier, atol=1.0e-5
            ), "Fourier series does not match model expectation"


@pytest.mark.unittest
def test_coefficients_tree() -> None:
    test_cases = [
        {
            "circuit_type": "Circuit_19",
            "n_qubits": 1,
            "n_layers": 3,
            "output_qubit": 0,
        },
        {
            "circuit_type": "Circuit_9",
            "n_qubits": 4,
            "n_layers": 1,
            "output_qubit": 0,
        },
        {
            "circuit_type": "Circuit_9",
            "n_qubits": 4,
            "n_layers": 1,
            "output_qubit": [0, 1, 2, 3],
        },
    ]

    reference_inputs = np.linspace(-np.pi, np.pi, 10)
    for test_case in test_cases:
        model = Model(
            n_qubits=test_case["n_qubits"],
            n_layers=test_case["n_layers"],
            circuit_type=test_case["circuit_type"],
            data_reupload=True,
            initialization="random",
            output_qubit=test_case["output_qubit"],
            as_pauli_circuit=True,
        )

        fft_coeffs = Coefficients.sample_coefficients(model)
        fft_coeffs = np.fft.fftshift(fft_coeffs)

        coeff_tree = model.build_coefficients_tree(
            pnp.tensor(model.params),
            inputs=None,
            force_mean=True,
            execution_type="expval",
        )
        analytical_freqs, analytical_coeffs = coeff_tree.get_spectrum()

        assert len(analytical_freqs[0]) == len(
            analytical_freqs[0]
        ), "Wrong number of frequencies"
        assert np.isclose(
            np.sum(analytical_coeffs[0]).imag, 0.0, rtol=1.0e-5
        ), "Imaginary part is not zero"

        if len(fft_coeffs) == len(analytical_coeffs[0]):
            assert all(np.isclose(fft_coeffs, analytical_coeffs[0], atol=1.0e-5)), (
                "FFT and analytical coefficients are not equal, despite same"
                "frequencies."
            )

        for ref_input in reference_inputs:
            exp_fourier_fft = Coefficients.evaluate_Fourier_series(
                coefficients=fft_coeffs,
                input=ref_input,
            )

            exp_fourier = Coefficients.evaluate_Fourier_series(
                coefficients=analytical_coeffs[0],
                input=ref_input,
            )

            assert np.isclose(
                exp_fourier_fft, exp_fourier, atol=1.0e-5
            ), "Fourier series does not match model expectation"
=======
        partial_circuit = partial(model, model.params)
        ref_coeffs = pcoefficients(partial_circuit, 1, model.degree)

        assert np.allclose(
            coeffs, ref_coeffs, rtol=1.0e-5
        ), "Coefficients don't match the pennylane reference"


@pytest.mark.unittest
def test_oversampling_time() -> None:
    model = Model(
        n_qubits=2,
        n_layers=1,
        circuit_type="Circuit_19",
    )

    assert (
        Coefficients.get_spectrum(model, mts=2)[0].shape[0] == 10
    ), "Oversampling time failed"


@pytest.mark.unittest
def test_oversampling_frequency() -> None:
    model = Model(
        n_qubits=2,
        n_layers=1,
        circuit_type="Circuit_19",
    )

    assert (
        Coefficients.get_spectrum(model, mfs=2)[0].shape[0] == 9
    ), "Oversampling frequency failed"


@pytest.mark.unittest
def test_shift() -> None:
    model = Model(
        n_qubits=2,
        n_layers=1,
        circuit_type="Circuit_19",
    )
    coeffs, freqs = Coefficients.get_spectrum(model, shift=True)

    assert (
        np.abs(coeffs) == np.abs(coeffs[::-1])
    ).all(), "Shift failed. Spectrum must be symmetric."


@pytest.mark.smoketest
def test_frequencies() -> None:
    model = Model(
        n_qubits=2,
        n_layers=1,
        circuit_type="Circuit_19",
    )
    coeffs, freqs = Coefficients.get_spectrum(model, shift=True)

    assert (
        freqs.size == coeffs.size
    ), "Frequencies and coefficients must have the same length."
>>>>>>> 0332e3c9
<|MERGE_RESOLUTION|>--- conflicted
+++ resolved
@@ -18,38 +18,21 @@
     test_cases = [
         {
             "circuit_type": "Circuit_1",
-<<<<<<< HEAD
-            "n_qubits": 1,
-            "n_layers": 3,
-            "n_samples": 200,
-            "output_qubit": 0,
-=======
             "n_qubits": 3,
             "n_layers": 1,
             "output_qubit": [0, 1],
->>>>>>> 0332e3c9
         },
         {
             "circuit_type": "Circuit_9",
             "n_qubits": 4,
             "n_layers": 1,
-<<<<<<< HEAD
-            "n_samples": 200,
-=======
->>>>>>> 0332e3c9
             "output_qubit": 0,
         },
         {
             "circuit_type": "Circuit_19",
             "n_qubits": 5,
             "n_layers": 1,
-<<<<<<< HEAD
-            "n_samples": 200,
-            "output_qubit": [0, 1, 2, 3],
-=======
-            "output_qubit": 0,
-            "force_mean": True,
->>>>>>> 0332e3c9
+            "output_qubit": 0,
         },
     ]
     reference_inputs = np.linspace(-np.pi, np.pi, 10)
@@ -71,7 +54,13 @@
             np.sum(coeffs).imag, 0.0, rtol=1.0e-5
         ), "Imaginary part is not zero"
 
-<<<<<<< HEAD
+        partial_circuit = partial(model, model.params)
+        ref_coeffs = pcoefficients(partial_circuit, 1, model.degree)
+
+        assert np.allclose(
+            coeffs, ref_coeffs, rtol=1.0e-5
+        ), "Coefficients don't match the pennylane reference"
+
         for ref_input in reference_inputs:
             exp_model = model(params=None, inputs=ref_input)
 
@@ -89,10 +78,10 @@
 def test_coefficients_tree() -> None:
     test_cases = [
         {
-            "circuit_type": "Circuit_19",
-            "n_qubits": 1,
-            "n_layers": 3,
-            "output_qubit": 0,
+            "circuit_type": "Circuit_1",
+            "n_qubits": 3,
+            "n_layers": 1,
+            "output_qubit": [0, 1],
         },
         {
             "circuit_type": "Circuit_9",
@@ -101,10 +90,10 @@
             "output_qubit": 0,
         },
         {
-            "circuit_type": "Circuit_9",
-            "n_qubits": 4,
-            "n_layers": 1,
-            "output_qubit": [0, 1, 2, 3],
+            "circuit_type": "Circuit_19",
+            "n_qubits": 3,
+            "n_layers": 1,
+            "output_qubit": 0,
         },
     ]
 
@@ -114,18 +103,15 @@
             n_qubits=test_case["n_qubits"],
             n_layers=test_case["n_layers"],
             circuit_type=test_case["circuit_type"],
-            data_reupload=True,
-            initialization="random",
             output_qubit=test_case["output_qubit"],
-            as_pauli_circuit=True,
+            as_pauli_circuit=False,
         )
 
-        fft_coeffs = Coefficients.sample_coefficients(model)
-        fft_coeffs = np.fft.fftshift(fft_coeffs)
+        fft_coeffs, fft_freqs = Coefficients.get_spectrum(model, shift=True)
 
         coeff_tree = model.build_coefficients_tree(
             pnp.tensor(model.params),
-            inputs=None,
+            inputs=1.0, # we need a non zero input.
             force_mean=True,
             execution_type="expval",
         )
@@ -148,23 +134,18 @@
             exp_fourier_fft = Coefficients.evaluate_Fourier_series(
                 coefficients=fft_coeffs,
                 input=ref_input,
+                frequencies=fft_freqs
             )
 
             exp_fourier = Coefficients.evaluate_Fourier_series(
                 coefficients=analytical_coeffs[0],
                 input=ref_input,
+                frequencies=analytical_freqs[0],
             )
 
             assert np.isclose(
                 exp_fourier_fft, exp_fourier, atol=1.0e-5
-            ), "Fourier series does not match model expectation"
-=======
-        partial_circuit = partial(model, model.params)
-        ref_coeffs = pcoefficients(partial_circuit, 1, model.degree)
-
-        assert np.allclose(
-            coeffs, ref_coeffs, rtol=1.0e-5
-        ), "Coefficients don't match the pennylane reference"
+            ), f"FFT and analytical Fourier series do not match"
 
 
 @pytest.mark.unittest
@@ -218,5 +199,4 @@
 
     assert (
         freqs.size == coeffs.size
-    ), "Frequencies and coefficients must have the same length."
->>>>>>> 0332e3c9
+    ), "Frequencies and coefficients must have the same length."