from qml_essentials.model import Model
from qml_essentials.ansaetze import Ansaetze
import pytest
import numpy as np
import logging
import inspect
import shutil

logger = logging.getLogger(__name__)


def test_parameters() -> None:
    test_cases = [
        {
            "shots": -1,
            "execution_type": "expval",
            "output_qubit": 0,
            "force_mean": False,
            "exception": False,
        },
        {
            "shots": -1,
            "execution_type": "expval",
            "output_qubit": -1,
            "force_mean": False,
            "exception": False,
        },
        {
            "shots": -1,
            "execution_type": "expval",
            "output_qubit": -1,
            "force_mean": True,
            "exception": False,
        },
        {
            "shots": -1,
            "execution_type": "density",
            "output_qubit": 0,
            "force_mean": False,
            "exception": False,
        },
        {
            "shots": 1024,
            "execution_type": "probs",
            "output_qubit": 0,
            "force_mean": False,
            "exception": False,
        },
        {
            "shots": 1024,
            "execution_type": "expval",
            "output_qubit": 0,
            "force_mean": False,
            "exception": False,
        },
        {
            "shots": 1024,
            "execution_type": "density",
            "output_qubit": 0,
            "force_mean": False,
            "exception": True,
        },
    ]

    for test_case in test_cases:
        model = Model(
            n_qubits=2,
            n_layers=1,
            circuit_type="Circuit_19",
            data_reupload=True,
            initialization="random",
            output_qubit=test_case["output_qubit"],
            shots=test_case["shots"],
        )

        if test_case["exception"]:
            with pytest.warns(UserWarning):
                _ = model(
                    model.params,
                    inputs=None,
                    noise_params=None,
                    cache=False,
                    execution_type=test_case["execution_type"],
                    force_mean=test_case["force_mean"],
                )
        else:
            result = model.__call__(
                model.params,
                inputs=None,
                noise_params=None,
                cache=False,
                execution_type=test_case["execution_type"],
                force_mean=test_case["force_mean"],
            )

<<<<<<< HEAD
=======
            if test_case["shots"] < 0:
                assert result.requires_grad, "No gradients available in output."

            if test_case["output_qubit"] == -1:
                if test_case["force_mean"]:
                    assert (
                        result.shape[0] == 1
                    ), f"Shape of {test_case['output_qubit']} is not correct."
                else:
                    # check for 2 because of n qubits
                    assert (
                        result.shape[0] == 2
                    ), f"Shape of {test_case['output_qubit']} is not correct."
            str(model)

>>>>>>> f46eb498

def test_cache() -> None:
    # Stupid try removing caches
    try:
        shutil.rmtree(".cache")
    except Exception as e:
        logger.warning(e)

    test_cases = [
        {
            "shots": 1024,
            "execution_type": "expval",
            "shape": (),
        },
        {
            "shots": -1,
            "execution_type": "density",
            "shape": (4, 4),
        },
        {
            "shots": 1024,
            "execution_type": "probs",
            "shape": (2,),
        },
    ]

    for test_case in test_cases:
        model = Model(
            n_qubits=2,
            n_layers=1,
            circuit_type="Circuit_19",
            data_reupload=True,
            initialization="random",
            output_qubit=0,
            shots=test_case["shots"],
        )

        result = model(
            model.params,
            inputs=None,
            noise_params=None,
            cache=True,
            execution_type=test_case["execution_type"],
        )

        assert result.shape == test_case["shape"], f"Test case: {test_case} failed"


def test_initialization() -> None:
    test_cases = [
        {
            "initialization": "random",
        },
        {
            "initialization": "zeros",
        },
        {
            "initialization": "zero-controlled",
        },
        {
            "initialization": "pi-controlled",
        },
        {
            "initialization": "pi",
        },
    ]

    for test_case in test_cases:
        model = Model(
            n_qubits=2,
            n_layers=1,
            circuit_type="Circuit_19",
            data_reupload=True,
            initialization=test_case["initialization"],
            output_qubit=0,
            shots=1024,
        )

        _ = model(
            model.params,
            inputs=None,
            noise_params=None,
            cache=False,
            execution_type="expval",
        )


def test_ansaetze() -> None:
    ansatz_cases = Ansaetze.get_available()

    for ansatz in ansatz_cases:
        # Skipping Circuit_15, as it is not yet correctly implemented
        if ansatz.__name__ == "Circuit_15":
            continue

        logger.info(f"Testing Ansatz: {ansatz.__name__}")
        model = Model(
            n_qubits=4,
            n_layers=1,
            circuit_type=ansatz.__name__,
            data_reupload=True,
            initialization="random",
            output_qubit=0,
            shots=1024,
        )

        _ = model(
            model.params,
            inputs=None,
            noise_params=None,
            cache=False,
            execution_type="expval",
        )

        logger.info(f"{str(model)}")


def test_available_ansaetze() -> None:
    ansatze = set(Ansaetze.get_available())

    actual_ansaetze = set(
        ansatz for ansatz in Ansaetze.__dict__.values() if inspect.isclass(ansatz)
    )
    # check that the classes are the ones returned by .__subclasses__
    assert actual_ansaetze == ansatze


def test_multi_input() -> None:
    input_cases = [
        np.random.rand(1),
        np.random.rand(1, 1),
        np.random.rand(1, 2),
        np.random.rand(1, 3),
        np.random.rand(2, 1),
        np.random.rand(20, 1),
    ]
    input_cases = [2 * np.pi * i for i in input_cases]
    input_cases.append(None)

    for inputs in input_cases:
        logger.info(
            f"Testing input with shape: "
            f"{inputs.shape if inputs is not None else 'None'}"
        )
        model = Model(
            n_qubits=2,
            n_layers=1,
            circuit_type="Circuit_19",
            data_reupload=True,
            initialization="random",
            output_qubit=0,
            shots=1024,
        )

        out = model(
            model.params,
            inputs=inputs,
            noise_params=None,
            cache=False,
            execution_type="expval",
        )

        if inputs is not None:
            if len(out.shape) > 0:
                assert out.shape[0] == inputs.shape[0], (
                    f"batch dimension mismatch, expected {inputs.shape[0]} "
                    f"as an output dimension, but got {out.shape[0]}"
                )
            else:
                assert (
                    inputs.shape[0] == 1
                ), f"expected one elemental input for zero dimensional output"
        else:
            assert len(out.shape) == 0, f"expected one elemental output for empty input"


def test_dru() -> None:
    dru_cases = [False, True]

    for dru in dru_cases:
        model = Model(
            n_qubits=2,
            n_layers=1,
            circuit_type="Circuit_19",
            data_reupload=dru,
            initialization="random",
            output_qubit=0,
            shots=1024,
        )

        _ = model(
            model.params,
            inputs=None,
            noise_params=None,
            cache=False,
            execution_type="expval",
        )


def test_local_state() -> None:
    test_cases = [
        {
            "noise_params": None,
            "execution_type": "density",
        },
        {
            "noise_params": {
                "BitFlip": 0.1,
                "PhaseFlip": 0.2,
                "AmplitudeDamping": 0.3,
                "PhaseDamping": 0.4,
                "DepolarizingChannel": 0.5,
            },
            "execution_type": "density",
        },
        {
            "noise_params": None,
            "execution_type": "expval",
        },
    ]

    model = Model(
        n_qubits=2,
        n_layers=1,
        circuit_type="Circuit_19",
        data_reupload=True,
        initialization="random",
        output_qubit=0,
    )

    # Check default values
    assert model.noise_params is None
    assert model.execution_type == "expval"

    for test_case in test_cases:
        model = Model(
            n_qubits=2,
            n_layers=1,
            circuit_type="Circuit_19",
            data_reupload=True,
            initialization="random",
            output_qubit=0,
        )

        model.noise_params = test_case["noise_params"]
        model.execution_type = test_case["execution_type"]

        _ = model(
            model.params,
            inputs=None,
            noise_params=None,
            cache=False,
        )

        # check if setting "externally" is working
        assert model.noise_params == test_case["noise_params"]
        assert model.execution_type == test_case["execution_type"]

        model = Model(
            n_qubits=2,
            n_layers=1,
            circuit_type="Circuit_19",
            data_reupload=True,
            initialization="random",
            output_qubit=0,
        )

        _ = model(
            model.params,
            inputs=None,
            cache=False,
            noise_params=test_case["noise_params"],
            execution_type=test_case["execution_type"],
        )

        # check if setting in the forward call is working
        assert model.noise_params == test_case["noise_params"]
        assert model.execution_type == test_case["execution_type"]


def test_local_and_global_meas() -> None:
    inputs = np.array([0.1, 0.2, 0.3])
    test_cases = [
        {
            "execution_type": "expval",
            "output_qubit": -1,
            "shots": -1,
            "out_shape": (2, 3),
            "warning": False,
        },
        {
            "execution_type": "expval",
            "output_qubit": 0,
            "shots": -1,
            "out_shape": (3,),
            "warning": False,
        },
        {
            "execution_type": "expval",
            "output_qubit": [0, 1],
            "shots": -1,
            "out_shape": (3,),
            "warning": False,
        },
        {
            "execution_type": "density",
            "output_qubit": -1,
            "shots": -1,
            "out_shape": (3, 4, 4),
            "warning": False,
        },
        {
            "execution_type": "density",
            "output_qubit": 0,
            "shots": -1,
            "out_shape": (3, 4, 4),
            "warning": True,
        },
        {
            "execution_type": "probs",
            "output_qubit": -1,
            "shots": 1024,
            "out_shape": (3, 4),
            "warning": False,
        },
        {
            "execution_type": "probs",
            "output_qubit": 0,
            "shots": 1024,
            "out_shape": (3, 2),
            "warning": False,
        },
        {
            "execution_type": "probs",
            "output_qubit": [0, 1],
            "shots": 1024,
            "out_shape": (3, 4),
            "warning": False,
        },
    ]

    for test_case in test_cases:
        model = Model(
            n_qubits=2,
            n_layers=1,
            circuit_type="Circuit_19",
            data_reupload=True,
            initialization="random",
            output_qubit=test_case["output_qubit"],
            shots=test_case["shots"],
        )
        if test_case["warning"]:
            with pytest.warns(UserWarning):
                out = model(
                    model.params,
                    inputs=inputs,
                    noise_params=None,
                    cache=False,
                    execution_type=test_case["execution_type"],
                )
        else:
            out = model(
                model.params,
                inputs=inputs,
                noise_params=None,
                cache=False,
                execution_type=test_case["execution_type"],
            )

        assert (
            out.shape == test_case["out_shape"]
        ), f"Expected {test_case['out_shape']}, got shape {out.shape}\
            for test case {test_case}"


def test_parity() -> None:
    model_a = Model(
        n_qubits=2,
        n_layers=1,
        circuit_type="Circuit_1",
        output_qubit=[0, 1],
    )
    model_b = Model(
        n_qubits=2,
        n_layers=1,
        circuit_type="Circuit_1",
        output_qubit=-1,
    )

    result_a = model_a(model_a.params, inputs=None, cache=False, force_mean=True)
    result_b = model_b(model_a.params, inputs=None, cache=False)  # use same params!

    assert not np.allclose(
        result_a, result_b
    ), f"Models should be different! Got {result_a} and {result_b}"


if __name__ == "__main__":
    test_parameters()
    test_cache()
    test_initialization()
    test_ansaetze()
    test_available_ansaetze()
    test_multi_input()
    test_dru()
    test_local_state()
    test_local_and_global_meas()
    test_parity()<|MERGE_RESOLUTION|>--- conflicted
+++ resolved
@@ -93,8 +93,6 @@
                 force_mean=test_case["force_mean"],
             )
 
-<<<<<<< HEAD
-=======
             if test_case["shots"] < 0:
                 assert result.requires_grad, "No gradients available in output."
 
@@ -110,7 +108,6 @@
                     ), f"Shape of {test_case['output_qubit']} is not correct."
             str(model)
 
->>>>>>> f46eb498
 
 def test_cache() -> None:
     # Stupid try removing caches
